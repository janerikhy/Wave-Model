# Byte-compiled / optimized / DLL files
__pycache__/
*.py[cod]
*$py.class

# C extensions
*.so

# Distribution / packaging
.Python
build/
develop-eggs/
dist/
downloads/
eggs/
.eggs/
lib/
lib64/
parts/
sdist/
var/
wheels/
pip-wheel-metadata/
share/python-wheels/
*.egg-info/
.installed.cfg
*.egg
MANIFEST

# PyInstaller
#  Usually these files are written by a python script from a template
#  before PyInstaller builds the exe, so as to inject date/other infos into it.
*.manifest
*.spec

# Installer logs
pip-log.txt
pip-delete-this-directory.txt

# Unit test / coverage reports
htmlcov/
.tox/
.nox/
.coverage
.coverage.*
.cache
nosetests.xml
coverage.xml
*.cover
*.py,cover
.hypothesis/
.pytest_cache/

# Translations
*.mo
*.pot

# Django stuff:
*.log
local_settings.py
db.sqlite3
db.sqlite3-journal

# Flask stuff:
instance/
.webassets-cache

# Scrapy stuff:
.scrapy

# Sphinx documentation
docs/_build/

# PyBuilder
target/

# Jupyter Notebook
.ipynb_checkpoints

# IPython
profile_default/
ipython_config.py

# pyenv
.python-version

# pipenv
#   According to pypa/pipenv#598, it is recommended to include Pipfile.lock in version control.
#   However, in case of collaboration, if having platform-specific dependencies or dependencies
#   having no cross-platform support, pipenv may install dependencies that don't work, or not
#   install all needed dependencies.
#Pipfile.lock

# PEP 582; used by e.g. github.com/David-OConnor/pyflow
__pypackages__/

# Celery stuff
celerybeat-schedule
celerybeat.pid

# SageMath parsed files
*.sage.py

# Environments
.env
.venv
env/
venv/
ENV/
env.bak/
venv.bak/
.test_pkg_venv
test_pkg_venv/

# Spyder project settings
.spyderproject
.spyproject

# Rope project settings
.ropeproject

# mkdocs documentation
/site

# mypy
.mypy_cache/
.dmypy.json
dmypy.json

# Pyre type checker
.pyre/


# FFMPEG 
ffmpeg.exe

# Ignore mp4 videos.
*.mp4

# Ignore images for plots
*.svg
*.eps

# Ignore simulation result files under notebook
.vscode

notebooks/
notebooks/*

<<<<<<< HEAD
data_processing/

# Ignore ros build and devel files
/ros_ws/devel/
/ros_ws/build/
=======
# Ignore get-pip.py
get-pip.py
>>>>>>> f6439c7b
<|MERGE_RESOLUTION|>--- conflicted
+++ resolved
@@ -147,13 +147,10 @@
 notebooks/
 notebooks/*
 
-<<<<<<< HEAD
 data_processing/
 
 # Ignore ros build and devel files
 /ros_ws/devel/
 /ros_ws/build/
-=======
 # Ignore get-pip.py
-get-pip.py
->>>>>>> f6439c7b
+get-pip.py