#!/usr/bin/env python3
import rospy
import numpy as np

from MCSimPython.control.basic import PID

from std_msgs.msg import Float64MultiArray


vessel_name = "CSAD"


class Controller (object):
    def __init__(self, dt=0.01) -> None:
<<<<<<< HEAD
        self.kp = np.array([10., 10., 50.])*0.1  # Proportional gain
        self.kd = np.array([100.5, 100.5, 200.])*0.1  # Derivative gain
        self.ki = np.array([.3, .3, .4])*0.01  # Integral gain
=======
        self.kp = np.array([10., 10., 20.])*0.1  # Proportional gain
        self.kd = np.array([100.5, 100.5, 200.])*0.001  # Derivative gain
        self.ki = np.array([.3, .3, .4])*0.1  # Integral gain
>>>>>>> 72af7f22

        self.pid = PID(kp=self.kp, kd=self.kd,
                       ki=self.ki, dt=dt)  # gains from MCSimPython package

        self.tau = np.zeros(3)  # Command forces [surge, sway, yaw]
        self.eta = np.zeros(3)  # Pose, attitude [surge, sway, yaw]
        self.nu = np.zeros(3)   # Velocity [surge, sway, yaw]

        self.eta_d = np.zeros(3)  # Desired pose, attitude [surge, sway, yaw]
        self.nu_d = np.zeros(3)   # Desired velocity [surge, sway, yaw]

        # Publishers/Subscribers
        self.odom_sub = rospy.Subscriber(
            f"/{vessel_name}/observer_states", Float64MultiArray, self.observerCallback, queue_size=1)  # Odometry subscriber
        # Desired state subscriber
        self.desiredState_sub = rospy.Subscriber(
            f"/{vessel_name}/reference", Float64MultiArray, self.referenceCallback, queue_size=1)
        self.tau_pub = rospy.Publisher(
            f"/{vessel_name}/tau_cmd", Float64MultiArray, queue_size=1)  # Odometry subscriber

        # Messages
        self.tau_msg = Float64MultiArray()  # command forces [surge, sway, yaw]

    def observerCallback(self, msg):
        """
            Callback function for odometry message. Updating position and attitude of vessel.
        """
        self.eta = msg.data[0:3]
        self.nu = msg.data[3:6]

    def referenceCallback(self, msg):
        """
            Callback function for desired state message. Updating desired position/attitude and linear/angular velocity of vessel.
        """
        self.eta_d = np.array(msg.data[0:3])
        self.nu_d = np.array(msg.data[3:6])

    def update(self):
        """
            Calculate desired forces. [surge, sway, yaw]
        """
        # Calculate desired forces
        self.tau = self.pid.get_tau(self.eta, self.eta_d, self.nu, self.nu_d)

    def publishTau(self):
        """
            Publish desired forces. [surge, sway, yaw]
        """
        self.tau_msg.data = self.tau
        self.tau_pub.publish(self.tau_msg)


if __name__ == '__main__':
    rospy.init_node("controller")
    rospy.loginfo(f"INITIALIZING {vessel_name} PID CONTROLLER NODE")
    r = rospy.Rate(100)
    dt = 0.01  # Timestep corresponding to sampling frequency of 100 Hz

    # initialize reference model
    controller = Controller(dt=dt)

    while not rospy.is_shutdown():
        # calculate command forces
        controller.update()

        # publish command forces
        controller.publishTau()

        r.sleep()

    rospy.spin()<|MERGE_RESOLUTION|>--- conflicted
+++ resolved
@@ -12,15 +12,9 @@
 
 class Controller (object):
     def __init__(self, dt=0.01) -> None:
-<<<<<<< HEAD
-        self.kp = np.array([10., 10., 50.])*0.1  # Proportional gain
-        self.kd = np.array([100.5, 100.5, 200.])*0.1  # Derivative gain
-        self.ki = np.array([.3, .3, .4])*0.01  # Integral gain
-=======
         self.kp = np.array([10., 10., 20.])*0.1  # Proportional gain
         self.kd = np.array([100.5, 100.5, 200.])*0.001  # Derivative gain
         self.ki = np.array([.3, .3, .4])*0.1  # Integral gain
->>>>>>> 72af7f22
 
         self.pid = PID(kp=self.kp, kd=self.kd,
                        ki=self.ki, dt=dt)  # gains from MCSimPython package
