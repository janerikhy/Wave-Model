# General imports
import numpy as np
import pandas as pd
import matplotlib.pyplot as plt
from tqdm import tqdm
from time import time
# MCSimPython library
from MCSimPython import simulator as sim
from MCSimPython import control as ctrl
from MCSimPython import guidance as ref
from MCSimPython import observer as obs
from MCSimPython import thrust_allocation as ta
from MCSimPython import waves as wave
from MCSimPython.utils import six2threeDOF, three2sixDOF, timeit, Rz
# Not yet pushed to init.py
from MCSimPython.observer.ltv_kf import LTVKF 
from MCSimPython.control.adaptiveFS import AdaptiveFSController
from MCSimPython.thrust_allocation.allocation import fixed_angle_allocator
from MCSimPython.simulator.thruster_dynamics import ThrusterDynamics
from MCSimPython.thrust_allocation.thruster import Thruster
from MCSimPython.vessel_data.CSAD.thruster_data import lx, ly, K

# Sim parameters --------------------------------------------------------
dt = 0.02
N = 20000
np.random.seed(1234)
# Plot white noise and observe


# Vessel simulator --------------------------------------------------
vessel = sim.CSAD_DP_6DOF(dt = dt)

# Define sea states from Monet ---------------------------------------
sea_states = np.array([[0.03, 0.7, 3.3], [0.04, 0.8, 3.3], [0.04, 0.9, 1.8], [0.05, 1, 1.8], [0.05, 1.1, 1.0], [0.06, 1.2, 1.0], [0.06, 1.3, 1.0], [0.06, 1.4, 1.0], [0.06, 1.5, 1.0], [0.03, 1.5, 1.0]])

# Define sea states and run simulations for controllers for all sea states -------------------

for i in range(len(sea_states)):
    # External forces -----------------------------------------------------
    # Current
    U = 0
    beta_u = np.deg2rad(0)

    # Waves
    N_w = 25                                            # Number of wave components
    hs = sea_states[i][0]                               # Significant wave height
    tp = sea_states[i][1]                               # Peak period
    gamma = sea_states[i][2]
    wp = 2*np.pi/tp                                     # Peak frequency
    wmin = wp/2
    wmax = 2.5*wp
    dw = (wmax-wmin)/N_w
    w_wave = np.linspace(wmin, wmax, N_w)               # Frequency range

    # Spectrum
    jonswap = wave.JONSWAP(w_wave)
    freq, spec = jonswap(hs, tp, gamma=gamma)              # PM spectrum

    wave_amps = np.sqrt(2*spec*dw)                      # Wave amplitudes
    eps = np.random.uniform(0, 2*np.pi, size=N_w)       # Phase 
    wave_dir = np.deg2rad(180) * np.ones(N_w)           # Direction

    # Wave loads
    waveload = wave.WaveLoad(wave_amps, w_wave, eps, wave_dir, 
                                config_file=vessel._config_file) 

    # Initialize and run simulation for different number of frequency components------------------

    N_adap_lst = [1, 5, 10, 15, 20]
    for j in range(len(N_adap_lst)):
        # Observer ----------------------------------------------------------
        observer = LTVKF(dt, vessel._M, vessel._D, Tp=tp)
        observer.set_tuning_matrices(
                    np.array([
                        [1e8,0,0,0,0,0],
                        [0,1e4,0,0,0,0],
                        [0,0,10*np.pi/180,0,0,0],
                        [0,0,0,1e3,0,0],
                        [0,0,0,0,1e3,0],
                        [0,0,0,0,0,1e2]]), 
                    np.array([
                        [1,0,0],
                        [0,1,0],
                        [0,0,50*np.pi/180]]))

        # Reference model -----------------------------------------------------
        ref_model = ref.ThrdOrderRefFilter(dt, omega = [.25, .2, .2])   #
        eta_ref = np.zeros((N, 3))                                      # Stationkeeping



        # Controller ----------------------------------------------------------
        N_adap = N_adap_lst[j]
        controller = AdaptiveFSController(dt, vessel._M, vessel._D, N = N_adap)

        w_min_adap = 1
        w_max_adap = 2
        #controller.set_freqs(w_min_adap, w_max_adap, N_adap)
        #controller.set_tuning_params()



        # Thrust allocation --------------------------------------------------
        thrust_dynamics = ThrusterDynamics()
        thrust_allocation = fixed_angle_allocator()
        for i in range(6):
            thrust_allocation.add_thruster(Thruster([lx[i],ly[i]],K[i]))

        wave_realization = jonswap.realization(time=np.arange(0, N*dt, dt), hs = hs, tp=tp)

        # Simulation ========================================================
        N_theta = (6*N_adap + 3)
        storage = np.zeros((N, 78 + N_theta))


        for k in tqdm(range(N)):
            t = (k+1)*dt
            
            zeta= wave_realization[k]
            
            # Accurate heading measurement
            psi = vessel.get_eta()[-1]

            # Ref. model
            eta_d, eta_d_dot, eta_d_ddot = np.zeros(3), np.zeros(3) , np.zeros(3)                                                     # 3 DOF
            nu_d = Rz(psi).T@eta_d_dot

            # Wave forces
            tau_w_first = waveload.first_order_loads(t, vessel.get_eta())
            tau_w_second = waveload.second_order_loads(t, vessel.get_eta()[-1])
            tau_w = tau_w_first + tau_w_second

            # Controller
            time_ctrl = time()
            tau_cmd, bias_ctrl = controller.get_tau(observer.get_eta_hat(), eta_d,  observer.get_nu_hat(), eta_d_dot, eta_d_ddot, t, calculate_bias = True)
            time_ctrl2 = time() - time_ctrl

            theta_hat = controller.theta_hat

            # Thrust allocation - not used - SATURATION
            u, alpha = thrust_allocation.allocate(tau_cmd)
            tau_ctrl = thrust_dynamics.get_tau(u, alpha)

            # Measurement
            noise = np.concatenate((np.random.normal(0,.001,size=3),np.random.normal(0,.0002,size=3)))
            y = np.array(vessel.get_eta() + noise)

            # Observer
            observer.update(tau_ctrl, six2threeDOF(y), psi)

            # Calculate x_dot and integrate
            tau = three2sixDOF(tau_ctrl) + tau_w
            vessel.integrate(U, beta_u, tau)

            storage[k] = np.concatenate([t, vessel.get_eta(), vessel.get_nu(), eta_d, nu_d, y, tau_cmd, tau_w, 
                                        observer.get_x_hat(), eta_ref[k], bias_ctrl, tau_ctrl, time_ctrl2, tau_w_first, 
                                        tau_w_second, u, zeta, theta_hat], axis=None)
                                        # OBSOBS: Legg inn ny data i storage FØR theta_hat

<<<<<<< HEAD
# External forces -----------------------------------------------------
# Current
U = 0.01
beta_u = np.deg2rad(180)

# Waves
N_w = 25                                            # Number of wave components
hs = 0.06                                           # Significant wave height
tp = 1.2                                            # Peak period
wp = 2*np.pi/tp                                     # Peak frequency
wmin = wp/2
wmax = 2.5*wp
dw = (wmax-wmin)/N_w
w_wave = np.linspace(wmin, wmax, N_w)               # Frequency range

# Spectrum
jonswap = wave.JONSWAP(w_wave)
freq, spec = jonswap(hs, tp, gamma=1.)              # PM spectrum

wave_amps = np.sqrt(2*spec*dw)                      # Wave amplitudes
eps = np.random.uniform(0, 2*np.pi, size=N_w)       # Phase 
wave_dir = np.deg2rad(170) * np.ones(N_w)           # Direction

# Wave loads
waveload = wave.WaveLoad(wave_amps, w_wave, eps, wave_dir, 
                            config_file=vessel._config_file) 



# Observer ----------------------------------------------------------
observer = LTVKF(dt, vessel._M, vessel._D, Tp=tp)
observer.set_tuning_matrices(
            np.array([
                [1e3,0,0,0,0,0],
                [0,1e3,0,0,0,0],
                [0,0,100*np.pi/180,0,0,0],
                [0,0,0,1e5,0,0],
                [0,0,0,0,1e5,0],
                [0,0,0,0,0,1e2]]), 
            np.array([
                [1,0,0],
                [0,1,0],
                [0,0,np.pi/180]]))

# Reference model -----------------------------------------------------
ref_model = ref.ThrdOrderRefFilter(dt, omega = [.25, .2, .2])   #
eta_ref = np.zeros((N, 3))                                      # Stationkeeping



# Controller ----------------------------------------------------------
N_adap = 15
controller = AdaptiveFSController(dt, vessel._M, vessel._D, N = N_adap)
#controller = ctrl.PD(kp=[150., 150., 100.], kd=[120., 120., 160.])

w_min_adap = 1
w_max_adap = 2
#controller.set_freqs(w_min_adap, w_max_adap, N_adap)
K1 = [40, 40, .1]
K2 = [45, 45, 1]
controller.set_tuning_params(K1, K2, gamma=10)




# Thrust allocation --------------------------------------------------
thrust_dynamics = ThrusterDynamics()
thrust_allocation = fixed_angle_allocator()
for i in range(6):
    thrust_allocation.add_thruster(Thruster([lx[i],ly[i]],K[i]))



wave_realization = jonswap.realization(time=np.arange(0,N*dt,dt), hs = hs, tp=tp)

# Simulation ========================================================
N_theta = (6*N_adap + 3)
storage = np.zeros((N, 78 + N_theta))

t_global = time()
for i in tqdm(range(N)):
    t = (i+1)*dt
    
    zeta= wave_realization[i]
    
    # Accurate heading measurement
    psi = vessel.get_eta()[-1]

    # Ref. model
    eta_d, eta_d_dot, eta_d_ddot = np.zeros(3), np.zeros(3) , np.zeros(3)                                                     # 3 DOF
    nu_d = Rz(psi).T@eta_d_dot

    # Wave forces
    tau_w_first = waveload.first_order_loads(t, vessel.get_eta())
    tau_w_second = waveload.second_order_loads(t, vessel.get_eta()[-1])
    tau_w = tau_w_first + tau_w_second

    # Controller
    time_ctrl = time()
    tau_cmd, bias_ctrl = controller.get_tau(observer.get_eta_hat(), eta_d,  observer.get_nu_hat(), eta_d_dot, eta_d_ddot, t, calculate_bias = True)
    time_ctrl2 = time() - time_ctrl
    #tau_cmd = controller.get_tau(observer.get_eta_hat(), eta_d, observer.get_nu_hat(), nu_d)
    theta_hat = controller.theta_hat
    #bias_ctrl=np.zeros(3)
    #theta_hat = np.zeros(N_theta)
=======

        headers = ['time', 'eta1', 'eta2', 'eta3', 'eta4', 'eta5', 'eta6', 'nu1','nu2','nu3','nu4','nu5','nu6','eta_d_1', 'eta_d_2', 'eta_d_6', 'nu_d_1','nu_d_2','nu_d_6', 'y1','y2','y3','y4','y5','y6',
                'tau_cmd_1','tau_cmd_2','tau_cmd_6', 'tau_w_1', 'tau_w_2','tau_w_3','tau_w_4','tau_w_5','tau_w_6', 'xi_hat_1', 'xi_hat_2','xi_hat_3','xi_hat_4','xi_hat_5','xi_hat_6', 
                'eta_hat_1', 'eta_hat_2', 'eta_hat_6', 'bias_hat_1', 'bias_hat_2', 'bias_hat_6', 'nu_hat_1', 'nu_hat_2', 'nu_hat_6', 'eta_ref_1','eta_ref_2','eta_ref_6', 
                'bias_ctrl_1','bias_ctrl_2','bias_ctrl_6', 'tau_ctrl_1', 'tau_ctrl_2', 'tau_ctrl_6', 'time_ctrl', 'tau_w_first_1','tau_w_first_2','tau_w_first_3','tau_w_first_4',
                'tau_w_first_5','tau_w_first_6', 'tau_w_second_1','tau_w_second_2','tau_w_second_3','tau_w_second_4', 'tau_w_second_5','tau_w_second_6', 'u1','u2','u3','u4','u5',
                'u6','zeta']
        
        for k in range(N_theta):
            headers.append('theta_hat_'+str(k+1))


        # Create dataframe
        df = pd.DataFrame(storage, columns=headers)
        # Convert to csv
        df.to_csv('Hs'+str(hs)+'_Tp'+str(tp)+'_gamma'+str(gamma)+'_N'+str(N_adap)+'.csv')
>>>>>>> b6ccc55c


<<<<<<< HEAD
    # Measurement
    #noise = np.concatenate((np.random.normal(0,.001,size=3),np.random.normal(0,.0002,size=3)))
    y = np.array(vessel.get_eta())# + noise)
=======
>>>>>>> b6ccc55c



<<<<<<< HEAD
    storage[i] = np.concatenate([t, vessel.get_eta(), vessel.get_nu(), eta_d, nu_d, y, tau_cmd, tau_w, 
                                 observer.get_x_hat(), eta_ref[i], bias_ctrl, tau_ctrl, time_ctrl2, tau_w_first, 
                                 tau_w_second, u, zeta, theta_hat], axis=None)
                                # OBSOBS: Legg inn ny data i storage FØR theta_hat
t_global = time() - t_global
=======
'''
>>>>>>> b6ccc55c

# Post processing 
# ============================================================================================
t = storage[:,0]
eta = storage[:,1:7]
nu = storage[:, 7:13]
eta_d = storage[:, 13:16]
nu_d = storage[:, 16:19]
y = storage[:,19:25]
tau_cmd = storage[:, 25:28]
tau_w = storage[:, 28:34]
xi_hat = storage[:, 34:40]
eta_hat = storage[:, 40:43]
bias_hat = storage[:, 43:46]
nu_hat = storage[:, 46:49]
eta_ref = storage[:, 49:52]
bias = storage[:, 52:55]
tau_ctrl = storage[:, 55:58]
t_ctrl = storage[:, 58]
tau_w_first = storage[:, 59:65]
tau_w_second = storage[:, 65:71]
u = storage[:, 71:77]
zeta = storage[:,77]

<<<<<<< HEAD
headers = ['time', 'eta1', 'eta2', 'eta3', 'eta4', 'eta5', 'eta6', 'nu1','nu2','nu3','nu4','nu5','nu6','eta_d_1', 'eta_d_2', 'eta_d_6', 'nu_d_1','nu_d_2','nu_d_6', 'y1','y2','y3','y4','y5','y6',
           'tau_cmd_1','tau_cmd_2','tau_cmd_6', 'tau_w_1', 'tau_w_2','tau_w_3','tau_w_4','tau_w_5','tau_w_6', 'xi_hat_1', 'xi_hat_2','xi_hat_3','xi_hat_4','xi_hat_5','xi_hat_6', 
           'eta_hat_1', 'eta_hat_2', 'eta_hat_6', 'bias_hat_1', 'bias_hat_2', 'bias_hat_6', 'nu_hat_1', 'nu_hat_2', 'nu_hat_6', 'eta_ref_1','eta_ref_2','eta_ref_6', 
           'bias_ctrl_1','bias_ctrl_2','bias_ctrl_6', 'tau_ctrl_1', 'tau_ctrl_2', 'tau_ctrl_6', 'time_ctrl', 'tau_w_first_1','tau_w_first_2','tau_w_first_3','tau_w_first_4',
           'tau_w_first_5','tau_w_first_6', 'tau_w_second_1','tau_w_second_2','tau_w_second_3','tau_w_second_4', 'tau_w_second_5','tau_w_second_6', 'u1','u2','u3','u4','u5',
           'u6','zeta']
for i in range(N_theta):
    headers.append('theta_hat_'+str(i+1))


# Create dataframe
df = pd.DataFrame(storage, columns=headers)
# Convert to csv
df.to_csv('test.csv')

print(t_global, 's')
print(round(np.mean(t_ctrl*1000), 3), 'ms')


=======
>>>>>>> b6ccc55c
fig, axs = plt.subplots(2, 3)
i_obs=0
for i in range(2):
    for j in range(3):
        DOF = j+1+3*i
        #axs[i,j].plot(t, y[:, DOF-1], label=r'$y$'+str(DOF))
        axs[i,j].plot(t, eta[:, DOF-1], label=r'$\eta$'+str(DOF))

        axs[i,j].grid()
        axs[i,j].set_xlim([0,dt*N])
        axs[i,j].set_xlabel('t [s]')
        axs[i,j].set_title(r'$\eta $'  + str(DOF))
        if i == 1:
            axs[i,j].set_ylabel('Angle [rad]')
        else:
            axs[i,j].set_ylabel('Disp [m]')  
        if DOF in [1,2,6]: 
            axs[i,j].plot(t, eta_hat[:,i_obs], label=r'$\eta_{obs} $ '+str(DOF))
            axs[i,j].plot(t, eta_ref[:, i_obs], '--', label=r'$\eta_{ref}$'+str(DOF))
            axs[i,j].plot(t, eta_d[:, i_obs], label=r'$\eta_{d}$'+str(DOF))
            i_obs+=1
        
        axs[i,j].legend( edgecolor="k")
plt.tight_layout()
plt.suptitle('Response', fontsize=32)

fig, axs = plt.subplots(2, 3)
i_obs=0
for i in range(2):
    for j in range(3):
        DOF = j+1+3*i
        axs[i,j].plot(t, nu[:, DOF-1], label=r'$\nu$'+str(DOF))
        axs[i,j].grid()
        axs[i,j].set_xlim([0,dt*N])
        axs[i,j].set_xlabel('t [s]')
        axs[i,j].set_title(r'$\nu $'  + str(DOF))
        if i == 1:
            axs[i,j].set_ylabel('Angle vel. [rad/s]')
        else:
            axs[i,j].set_ylabel('Vel [m/s]')  
        if DOF in [1,2,6]: 
            axs[i,j].plot(t, nu_hat[:,i_obs], label=r'$\nu_{obs} $ '+str(DOF))
            axs[i,j].plot(t, nu_d[:,i_obs], label=r'$\nu_{d} $ '+str(DOF))
            i_obs+=1
        
        axs[i,j].legend(edgecolor="k")

plt.tight_layout()
plt.suptitle('Velocity', fontsize=32)
# North-East plot ==============================================================================
plt.figure(figsize=(8,8))
plt.plot(eta[:,1], eta[:,0], label='Trajectory', linewidth=2)
plt.plot(eta_d[:,1], eta_d[:,0], '-.', label='eta_d')
plt.grid()
plt.title('XY-plot')
plt.legend(loc="upper right", edgecolor="k")
plt.xlabel('East [m]')
plt.ylabel('North [m]')
plt.axis('equal')


fig, axs = plt.subplots(3, 1)
plt.suptitle('Control Forces')
for i in range(3):
    axs[i].plot(t, tau_cmd[:,i], label=r'$\tau_{cmd}$ '+ str(i+1))
    axs[i].plot(t, tau_ctrl[:,i], label=r'$\tau_{ctrl}$ '+ str(i+1))
    axs[i].plot(t, bias[:,i], label='Disturbance estimation')
    axs[i].plot(t, bias_hat[:,i], label='Observer estimation')
    axs[i].legend()
    axs[i].set_title(r'$\tau$' + str(i+1))
plt.legend()
plt.show()<|MERGE_RESOLUTION|>--- conflicted
+++ resolved
@@ -157,113 +157,6 @@
                                         tau_w_second, u, zeta, theta_hat], axis=None)
                                         # OBSOBS: Legg inn ny data i storage FØR theta_hat
 
-<<<<<<< HEAD
-# External forces -----------------------------------------------------
-# Current
-U = 0.01
-beta_u = np.deg2rad(180)
-
-# Waves
-N_w = 25                                            # Number of wave components
-hs = 0.06                                           # Significant wave height
-tp = 1.2                                            # Peak period
-wp = 2*np.pi/tp                                     # Peak frequency
-wmin = wp/2
-wmax = 2.5*wp
-dw = (wmax-wmin)/N_w
-w_wave = np.linspace(wmin, wmax, N_w)               # Frequency range
-
-# Spectrum
-jonswap = wave.JONSWAP(w_wave)
-freq, spec = jonswap(hs, tp, gamma=1.)              # PM spectrum
-
-wave_amps = np.sqrt(2*spec*dw)                      # Wave amplitudes
-eps = np.random.uniform(0, 2*np.pi, size=N_w)       # Phase 
-wave_dir = np.deg2rad(170) * np.ones(N_w)           # Direction
-
-# Wave loads
-waveload = wave.WaveLoad(wave_amps, w_wave, eps, wave_dir, 
-                            config_file=vessel._config_file) 
-
-
-
-# Observer ----------------------------------------------------------
-observer = LTVKF(dt, vessel._M, vessel._D, Tp=tp)
-observer.set_tuning_matrices(
-            np.array([
-                [1e3,0,0,0,0,0],
-                [0,1e3,0,0,0,0],
-                [0,0,100*np.pi/180,0,0,0],
-                [0,0,0,1e5,0,0],
-                [0,0,0,0,1e5,0],
-                [0,0,0,0,0,1e2]]), 
-            np.array([
-                [1,0,0],
-                [0,1,0],
-                [0,0,np.pi/180]]))
-
-# Reference model -----------------------------------------------------
-ref_model = ref.ThrdOrderRefFilter(dt, omega = [.25, .2, .2])   #
-eta_ref = np.zeros((N, 3))                                      # Stationkeeping
-
-
-
-# Controller ----------------------------------------------------------
-N_adap = 15
-controller = AdaptiveFSController(dt, vessel._M, vessel._D, N = N_adap)
-#controller = ctrl.PD(kp=[150., 150., 100.], kd=[120., 120., 160.])
-
-w_min_adap = 1
-w_max_adap = 2
-#controller.set_freqs(w_min_adap, w_max_adap, N_adap)
-K1 = [40, 40, .1]
-K2 = [45, 45, 1]
-controller.set_tuning_params(K1, K2, gamma=10)
-
-
-
-
-# Thrust allocation --------------------------------------------------
-thrust_dynamics = ThrusterDynamics()
-thrust_allocation = fixed_angle_allocator()
-for i in range(6):
-    thrust_allocation.add_thruster(Thruster([lx[i],ly[i]],K[i]))
-
-
-
-wave_realization = jonswap.realization(time=np.arange(0,N*dt,dt), hs = hs, tp=tp)
-
-# Simulation ========================================================
-N_theta = (6*N_adap + 3)
-storage = np.zeros((N, 78 + N_theta))
-
-t_global = time()
-for i in tqdm(range(N)):
-    t = (i+1)*dt
-    
-    zeta= wave_realization[i]
-    
-    # Accurate heading measurement
-    psi = vessel.get_eta()[-1]
-
-    # Ref. model
-    eta_d, eta_d_dot, eta_d_ddot = np.zeros(3), np.zeros(3) , np.zeros(3)                                                     # 3 DOF
-    nu_d = Rz(psi).T@eta_d_dot
-
-    # Wave forces
-    tau_w_first = waveload.first_order_loads(t, vessel.get_eta())
-    tau_w_second = waveload.second_order_loads(t, vessel.get_eta()[-1])
-    tau_w = tau_w_first + tau_w_second
-
-    # Controller
-    time_ctrl = time()
-    tau_cmd, bias_ctrl = controller.get_tau(observer.get_eta_hat(), eta_d,  observer.get_nu_hat(), eta_d_dot, eta_d_ddot, t, calculate_bias = True)
-    time_ctrl2 = time() - time_ctrl
-    #tau_cmd = controller.get_tau(observer.get_eta_hat(), eta_d, observer.get_nu_hat(), nu_d)
-    theta_hat = controller.theta_hat
-    #bias_ctrl=np.zeros(3)
-    #theta_hat = np.zeros(N_theta)
-=======
 
         headers = ['time', 'eta1', 'eta2', 'eta3', 'eta4', 'eta5', 'eta6', 'nu1','nu2','nu3','nu4','nu5','nu6','eta_d_1', 'eta_d_2', 'eta_d_6', 'nu_d_1','nu_d_2','nu_d_6', 'y1','y2','y3','y4','y5','y6',
                 'tau_cmd_1','tau_cmd_2','tau_cmd_6', 'tau_w_1', 'tau_w_2','tau_w_3','tau_w_4','tau_w_5','tau_w_6', 'xi_hat_1', 'xi_hat_2','xi_hat_3','xi_hat_4','xi_hat_5','xi_hat_6', 
@@ -280,27 +173,12 @@
         df = pd.DataFrame(storage, columns=headers)
         # Convert to csv
         df.to_csv('Hs'+str(hs)+'_Tp'+str(tp)+'_gamma'+str(gamma)+'_N'+str(N_adap)+'.csv')
->>>>>>> b6ccc55c
-
-
-<<<<<<< HEAD
-    # Measurement
-    #noise = np.concatenate((np.random.normal(0,.001,size=3),np.random.normal(0,.0002,size=3)))
-    y = np.array(vessel.get_eta())# + noise)
-=======
->>>>>>> b6ccc55c
-
-
-
-<<<<<<< HEAD
-    storage[i] = np.concatenate([t, vessel.get_eta(), vessel.get_nu(), eta_d, nu_d, y, tau_cmd, tau_w, 
-                                 observer.get_x_hat(), eta_ref[i], bias_ctrl, tau_ctrl, time_ctrl2, tau_w_first, 
-                                 tau_w_second, u, zeta, theta_hat], axis=None)
-                                # OBSOBS: Legg inn ny data i storage FØR theta_hat
-t_global = time() - t_global
-=======
+
+
+
+
+
 '''
->>>>>>> b6ccc55c
 
 # Post processing 
 # ============================================================================================
@@ -325,28 +203,6 @@
 u = storage[:, 71:77]
 zeta = storage[:,77]
 
-<<<<<<< HEAD
-headers = ['time', 'eta1', 'eta2', 'eta3', 'eta4', 'eta5', 'eta6', 'nu1','nu2','nu3','nu4','nu5','nu6','eta_d_1', 'eta_d_2', 'eta_d_6', 'nu_d_1','nu_d_2','nu_d_6', 'y1','y2','y3','y4','y5','y6',
-           'tau_cmd_1','tau_cmd_2','tau_cmd_6', 'tau_w_1', 'tau_w_2','tau_w_3','tau_w_4','tau_w_5','tau_w_6', 'xi_hat_1', 'xi_hat_2','xi_hat_3','xi_hat_4','xi_hat_5','xi_hat_6', 
-           'eta_hat_1', 'eta_hat_2', 'eta_hat_6', 'bias_hat_1', 'bias_hat_2', 'bias_hat_6', 'nu_hat_1', 'nu_hat_2', 'nu_hat_6', 'eta_ref_1','eta_ref_2','eta_ref_6', 
-           'bias_ctrl_1','bias_ctrl_2','bias_ctrl_6', 'tau_ctrl_1', 'tau_ctrl_2', 'tau_ctrl_6', 'time_ctrl', 'tau_w_first_1','tau_w_first_2','tau_w_first_3','tau_w_first_4',
-           'tau_w_first_5','tau_w_first_6', 'tau_w_second_1','tau_w_second_2','tau_w_second_3','tau_w_second_4', 'tau_w_second_5','tau_w_second_6', 'u1','u2','u3','u4','u5',
-           'u6','zeta']
-for i in range(N_theta):
-    headers.append('theta_hat_'+str(i+1))
-
-
-# Create dataframe
-df = pd.DataFrame(storage, columns=headers)
-# Convert to csv
-df.to_csv('test.csv')
-
-print(t_global, 's')
-print(round(np.mean(t_ctrl*1000), 3), 'ms')
-
-
-=======
->>>>>>> b6ccc55c
 fig, axs = plt.subplots(2, 3)
 i_obs=0
 for i in range(2):
