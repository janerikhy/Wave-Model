--- conflicted
+++ resolved
@@ -161,11 +161,7 @@
 
     
     def corrector(self, y, dead_reckoning):
-<<<<<<< HEAD
-        if dead_reckoning:    # If no new measurements: Set corrector equal to predictor (Dead reckoning)
-=======
         if dead_reckoning:    # If dead reckoning: Set corrector equal to predictor (Dead reckoning)
->>>>>>> f6439c7b
             self.Phat = self.Pbar
             self.xhat = self.xbar
         else:
