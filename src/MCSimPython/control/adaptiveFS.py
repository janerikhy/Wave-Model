--- conflicted
+++ resolved
@@ -145,17 +145,12 @@
             - N: Number of components
         '''
         self._N = N
-<<<<<<< HEAD
-        dw = (w_max-w_min)/ self._N
-        self._freqs = np.arange(w_min, w_max, dw)
-=======
         try:
             dw = (w_max-w_min)/ self._N
             self._freqs = np.arange(w_min, w_max, dw)
         except ZeroDivisionError:
             self._freqs = np.array([])
             
-
     def set_tuning_params(self, K1: list, K2: list, gamma: list):
         self._K1 = np.diag(K1)
         self._K2 = np.diag(K2)
@@ -166,5 +161,4 @@
 
 
     def get_theta(self):
-        return self.theta_hat
->>>>>>> f6439c7b
+        return self.theta_hat